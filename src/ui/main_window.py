#!/usr/bin/env python3
"""
Main Window for the Log Viewer application.

Provides a comprehensive GUI for monitoring log files in real-time with
advanced filtering, multiple themes, and extensive customization options.
Built on Tkinter for cross-platform compatibility.
"""

import os
import sys
import time
import tkinter as tk
import collections
from tkinter import ttk, filedialog, messagebox
from typing import Optional

from src.managers import ThemeManager, FilterManager, ConfigManager, FileManager
from src.utils.constants import (
    APP_NAME, APP_VERSION, APP_DESCRIPTION, APP_AUTHOR,
    MAX_LINES_DEFAULT, DEFAULT_REFRESH_MS, DEFAULT_ENCODING, DEFAULT_THEME,
    FILTER_DEBOUNCE_MS, MIN_WINDOW_WIDTH, MIN_WINDOW_HEIGHT,
    LINE_NUMBER_WIDTH, BUILD_NUMBER
)
from .dialogs import SettingsDialog


class LogViewerApp(tk.Tk):
    """
    Main Log Viewer application class.
    
    Provides a comprehensive GUI for monitoring log files in real-time with
    advanced filtering, multiple themes, and extensive customization options.
    Built on Tkinter for cross-platform compatibility.
    """
    
    def __init__(self, path: Optional[str], refresh_ms: int = DEFAULT_REFRESH_MS, 
                 encoding: str = DEFAULT_ENCODING, theme: str = DEFAULT_THEME):
        """
        Initialize the Log Viewer application.
        
        Args:
            path: Path to log file to open on startup (None = no file)
            refresh_ms: Refresh interval in milliseconds
            encoding: File encoding to use
            theme: Initial color theme
        """
        super().__init__()
        
        # Initialize configuration manager first (needed for window setup)
        self.config_manager = ConfigManager()
        
        self.title(f"{APP_NAME} {APP_VERSION} - Build {BUILD_NUMBER}")
        
        # Get saved window geometry and apply it
        saved_geometry = self.config_manager.get_window_geometry()
        print(f"Debug: Applying saved geometry: '{saved_geometry}'")
        self.geometry(saved_geometry)
        
        # Set minimum size after applying geometry
        self.minsize(MIN_WINDOW_WIDTH, MIN_WINDOW_HEIGHT)
        
        # Restore maximized state if saved
        if self.config_manager.get('window.maximized', False):
            print(f"Debug: Restoring maximized state")
            self.state('zoomed')
        
        # Force update to ensure geometry is applied
        self.update_idletasks()
        print(f"Debug: Final window geometry: '{self.geometry()}'")
        
        # Center window if no position was saved or if position is invalid
        if not self.config_manager.get('window.x') or not self.config_manager.get('window.y'):
            self._center_window()
            print(f"Debug: Window centered on screen")
        
        # Initialize theme manager with saved preference or command line argument
        self.theme_manager = ThemeManager(theme)  # Will be updated after UI is built
        
        # Initialize filter manager for advanced filtering capabilities
        self.filter_manager = FilterManager()
        
        # File handling
        self.path = path
        self.file_manager = FileManager(path, encoding=encoding) if path else None
        
        # Load settings from configuration with fallbacks to defaults
        self.refresh_ms = tk.IntVar(value=self.config_manager.get('display.refresh_rate', refresh_ms))
        self.autoscroll = tk.BooleanVar(value=self.config_manager.get('display.auto_scroll', True))
        self.wrap = tk.BooleanVar(value=self.config_manager.get('display.word_wrap', False))
        self.show_line_numbers = tk.BooleanVar(value=self.config_manager.get('display.show_line_numbers', True))
        self.paused = tk.BooleanVar(value=False)
        self.max_lines = tk.IntVar(value=self.config_manager.get('display.max_lines', MAX_LINES_DEFAULT))

        # Filtering variables
        self.filter_text = tk.StringVar(value="")
        self.case_sensitive = tk.BooleanVar(value=False)
        self.filter_mode = tk.StringVar(value="contains")
        self._filter_job = None  # Debounce handle for filter updates

        # Data storage for efficient filtering and display
        self._line_buffer = collections.deque(maxlen=MAX_LINES_DEFAULT)  # Raw lines storage
        self._filtered_lines = []  # Store filtered lines with original line numbers

        # Build the user interface
        self._build_ui()
        
        # Load saved theme preference if using default theme
        if theme == DEFAULT_THEME:
            saved_theme = self._load_theme_preference()
            if saved_theme != DEFAULT_THEME:
                self.theme_manager.set_theme(saved_theme)
                # Update menu checkmarks to reflect saved theme
                for name, var in self.theme_vars.items():
                    var.set(name == saved_theme)
        
        # Set application icon based on current theme
        self._set_app_icon()
        
        # Filter preferences are not loaded on startup - filter field starts empty
        
        # Apply initial theme to all UI elements
        self._apply_theme()
        
        # Check if we should open the last file from configuration
        if not self.path:  # Only if no file was passed via command line
            last_file_path = self.config_manager.get('file.last_file_path', '')
            if last_file_path and os.path.exists(last_file_path):
                self.path = last_file_path
                self._set_status(f"Opening last file: {os.path.basename(last_file_path)}")
        
        # Open file if specified and start monitoring
        if self.path:
            self._open_path(self.path, first_open=True)
            
        # Start the polling loop for file updates
        self.after(self.refresh_ms.get(), self._poll)
        

        
        # Bind window close event to save configuration
        self.protocol("WM_DELETE_WINDOW", self._on_closing)
        
        # Bind window resize events to ensure toolbar remains visible
        self.bind('<Configure>', self._on_window_resize)

    def _build_ui(self):
        """
        Build the complete user interface.
        
        Creates menus, toolbar, text area with line numbers, scrollbars,
        and status bar. Sets up keyboard shortcuts and event bindings.
        """
        # Create main menu bar
        menubar = tk.Menu(self)
        
        # File menu for file operations
        file_menu = tk.Menu(menubar, tearoff=0)
        file_menu.add_command(label="Open…", command=self._choose_file)
        file_menu.add_separator()
        file_menu.add_command(label="Exit", command=self.destroy)
        menubar.add_cascade(label="File", menu=file_menu)
        
        # View menu for display options and theme selection
        view_menu = tk.Menu(menubar, tearoff=0)
        view_menu.add_command(label="Word Wrap", command=self._toggle_wrap)
        view_menu.add_separator()
        
        # Theme submenu with checkmarks for current selection
        theme_menu = tk.Menu(view_menu, tearoff=0)
        self.theme_vars = {}
        # Only show themes that are fully available (have icon files)
        for theme_name in self.theme_manager.get_available_themes():
            var = tk.BooleanVar(value=(theme_name == self.theme_manager.current_theme))
            self.theme_vars[theme_name] = var
            theme_menu.add_checkbutton(
                label=self.theme_manager.get_theme(theme_name)["name"],
                variable=var,
                command=lambda t=theme_name: self._change_theme(t)
            )
        view_menu.add_cascade(label="Theme", menu=theme_menu)
        
        menubar.add_cascade(label="View", menu=view_menu)
        
        # Settings menu for application preferences
        settings_menu = tk.Menu(menubar, tearoff=0)
        settings_menu.add_command(label="Preferences...", command=self._show_settings)
        settings_menu.add_separator()
        settings_menu.add_command(label="Reset to Defaults", command=self._reset_settings)
        menubar.add_cascade(label="Settings", menu=settings_menu)
        
        # Help menu for user assistance
        help_menu = tk.Menu(menubar, tearoff=0)
        help_menu.add_command(label="Filter Help", command=self._show_filter_help)
        help_menu.add_command(label="Theme Info", command=self._show_theme_info)
        help_menu.add_command(label="Keyboard Shortcuts", command=self._show_keyboard_shortcuts)
        help_menu.add_separator()
        help_menu.add_command(label="About", command=self._show_about)
        menubar.add_cascade(label="Help", menu=help_menu)
        self.config(menu=menubar)
        
        # Bind keyboard shortcuts for common operations
        self.bind('<Control-t>', lambda e: self._cycle_theme())      # Cycle themes
        self.bind('<Control-T>', lambda e: self._cycle_theme())      # Cycle themes (Shift)
        self.bind('<Control-f>', lambda e: self._focus_filter())     # Focus filter
        self.bind('<Control-F>', lambda e: self._focus_filter())     # Focus filter (Shift)
        self.bind('<Control-w>', lambda e: self._toggle_wrap())      # Toggle word wrap
        self.bind('<Control-W>', lambda e: self._toggle_wrap())      # Toggle word wrap (Shift)
        self.bind('<Control-p>', lambda e: self._toggle_pause())     # Toggle pause
        self.bind('<Control-P>', lambda e: self._toggle_pause())     # Toggle pause (Shift)
        
        # Filter-specific shortcuts
        self.bind('<Escape>', lambda e: self._clear_filter())        # Clear filter
        self.bind('<Control-r>', lambda e: self._focus_filter())     # Focus filter (alternative)
        self.bind('<Control-R>', lambda e: self._focus_filter())     # Focus filter (alternative, Shift)

        # Create a multi-row toolbar container
        toolbar = ttk.Frame(self, padding=(8, 4))
        toolbar.pack(fill=tk.X)

        # Row 1: File path (left, expands) + Theme and Build (right)
        row1 = ttk.Frame(toolbar)
        row1.pack(fill=tk.X)

        left_section = ttk.Frame(row1)
        left_section.pack(side=tk.LEFT, fill=tk.X, expand=True)

        # File path display - make it expandable and responsive
        self.path_label = ttk.Label(left_section, text="No file selected")
        self.path_label.pack(side=tk.LEFT, padx=(0, 8), fill=tk.X, expand=True)

        right_section = ttk.Frame(row1)
        right_section.pack(side=tk.RIGHT, padx=(8, 0))

        self.theme_label = ttk.Label(right_section, text="", width=15)
        self.theme_label.pack(side=tk.LEFT)

        # Theme preview button
        self.theme_preview_btn = ttk.Button(right_section, text="🎨", width=3, command=self._show_theme_preview)
        self.theme_preview_btn.pack(side=tk.LEFT, padx=(4, 0))


        # Row 2: Main controls (refresh, options, max lines, pause/clear)
        controls_row = ttk.Frame(toolbar)
        controls_row.pack(fill=tk.X, pady=(4, 0))

        ttk.Label(controls_row, text="Refresh (ms)").pack(side=tk.LEFT)
        refresh_entry = ttk.Spinbox(controls_row, from_=100, to=5000, textvariable=self.refresh_ms, width=6)
        refresh_entry.pack(side=tk.LEFT, padx=(4, 10))

        ttk.Checkbutton(controls_row, text="Auto-scroll", variable=self.autoscroll).pack(side=tk.LEFT)
        ttk.Checkbutton(controls_row, text="Wrap", variable=self.wrap, command=self._apply_wrap).pack(side=tk.LEFT, padx=(8, 8))
        ttk.Checkbutton(controls_row, text="Line Numbers", variable=self.show_line_numbers, command=self._toggle_line_numbers).pack(side=tk.LEFT, padx=(8, 8))

        ttk.Label(controls_row, text="Max lines").pack(side=tk.LEFT)
        ttk.Spinbox(controls_row, from_=1000, to=200000, increment=1000, textvariable=self.max_lines, width=7).pack(side=tk.LEFT, padx=(4, 8))

        self.pause_btn = ttk.Button(controls_row, text="Pause", command=self._toggle_pause)
        self.pause_btn.pack(side=tk.LEFT, padx=(8, 4))
<<<<<<< HEAD
        ttk.Button(controls_row, text="Clear", command=self._clear).pack(side=tk.LEFT)
=======
>>>>>>> 319c51a5

        # Row 3: Enhanced Filter controls
        filter_row = ttk.Frame(toolbar)
        filter_row.pack(fill=tk.X, pady=(4, 0))

        ttk.Label(filter_row, text="Mode:").pack(side=tk.LEFT)
        self.filter_mode_combo = ttk.Combobox(filter_row, textvariable=self.filter_mode,
                                             values=self.filter_manager.get_mode_display_names(),
                                             width=10, state="readonly")
        self.filter_mode_combo.pack(side=tk.LEFT, padx=(4, 0))

        ttk.Label(filter_row, text="Filter:").pack(side=tk.LEFT, padx=(8, 4))

        filter_entry_frame = ttk.Frame(filter_row)
        filter_entry_frame.pack(side=tk.LEFT)

        self.filter_entry = ttk.Entry(filter_entry_frame, textvariable=self.filter_text, width=20)
        self.filter_entry.pack(side=tk.LEFT)

        self.filter_history_btn = ttk.Button(filter_entry_frame, text="▼", width=2,
                                           command=self._show_filter_history)
        self.filter_history_btn.pack(side=tk.LEFT)

        filter_controls_frame = ttk.Frame(filter_row)
        filter_controls_frame.pack(side=tk.LEFT, padx=(4, 0))

        self.case_sensitive_cb = ttk.Checkbutton(filter_controls_frame, text="Case",
                                                variable=self.case_sensitive,
                                                command=self._on_filter_change)
        self.case_sensitive_cb.pack(side=tk.LEFT)

        self.clear_filter_btn = ttk.Button(filter_controls_frame, text="✕", width=3,
                                         command=self._clear_filter)
        self.clear_filter_btn.pack(side=tk.LEFT, padx=(4, 0))

        self.filter_info_btn = ttk.Button(filter_controls_frame, text="ℹ", width=3,
                                        command=self._show_filter_info)
        self.filter_info_btn.pack(side=tk.LEFT, padx=(2, 0))

        self.filter_status_label = ttk.Label(filter_controls_frame, text="", width=8)
        self.filter_status_label.pack(side=tk.LEFT, padx=(4, 0))
        
<<<<<<< HEAD
=======
        # Right section - Theme controls
        right_section = ttk.Frame(toolbar)
        right_section.pack(side=tk.RIGHT, padx=(8, 0))
        
        self.theme_label = ttk.Label(right_section, text="", width=15)
        self.theme_label.pack(side=tk.LEFT)
        
        
>>>>>>> 319c51a5
        # Bind filter events for real-time updates
        self.filter_text.trace_add('write', lambda *args: self._on_filter_change())
        self.filter_mode_combo.bind('<<ComboboxSelected>>', self._on_filter_mode_change)
        self.case_sensitive.trace_add('write', lambda *args: self._on_filter_change())
        
        # Set initial filter mode
        self.filter_mode_combo.set(self.filter_manager.get_mode_display_names()[0])

        # Create main text area with line numbers support
        text_frame = ttk.Frame(self)
        text_frame.pack(fill=tk.BOTH, expand=True)

        # Create a frame for text and line numbers
        text_content_frame = ttk.Frame(text_frame)
        text_content_frame.pack(fill=tk.BOTH, expand=True)

        # Line numbers widget (left side)
        self.line_numbers = tk.Text(
            text_content_frame,
            width=LINE_NUMBER_WIDTH,    # Fixed width for line numbers
            padx=3,                     # Left and right padding for better spacing
            pady=2,                     # Vertical padding
            relief=tk.FLAT,             # No border
            borderwidth=0,              # No border width
            state=tk.DISABLED,          # Read-only
            font=("Consolas", 11)       # Monospace font for alignment
        )
        
        # Main text widget for log content
        self.text = tk.Text(
            text_content_frame,
            wrap=tk.WORD if self.wrap.get() else tk.NONE,  # Word wrap based on setting
            undo=False,                  # Disable undo for performance
            font=("Consolas", 11)       # Monospace font for log readability
        )

        # Scrollbars for navigation
        yscroll = ttk.Scrollbar(text_content_frame, orient=tk.VERTICAL, command=self.text.yview)
        xscroll = ttk.Scrollbar(self, orient=tk.HORIZONTAL, command=self.text.xview)
        self.text.configure(yscrollcommand=yscroll.set, xscrollcommand=xscroll.set)

        # Pack widgets - only show line numbers if configured to do so
        if self.show_line_numbers.get():
            self.line_numbers.pack(side=tk.LEFT, fill=tk.Y)
        self.text.pack(side=tk.LEFT, fill=tk.BOTH, expand=True)
        yscroll.pack(side=tk.RIGHT, fill=tk.Y)
        
        # Horizontal scrollbar spans the full width of the application
        xscroll.pack(side=tk.BOTTOM, fill=tk.X)
        
        # Store references for layout management
        self.text_content_frame = text_content_frame
        self.yscroll = yscroll
        self.xscroll = xscroll
        
        # Bind events for line numbers synchronization
        self.text.bind('<KeyRelease>', self._update_line_numbers)
        self.text.bind('<ButtonRelease-1>', self._update_line_numbers)
        self.text.bind('<MouseWheel>', self._on_mouse_wheel)  # Windows mouse wheel
        self.text.bind('<Button-4>', self._on_mouse_wheel)    # Linux scroll up
        self.text.bind('<Button-5>', self._on_mouse_wheel)    # Linux scroll down
        self.show_line_numbers.trace_add('write', lambda *args: self._toggle_line_numbers())
        
        # Bind scrollbar to update line numbers
        yscroll.config(command=lambda *args: self._on_yscroll(*args))

        # Status bar for information display
        self.status = ttk.Label(self, relief=tk.SUNKEN, anchor=tk.W)
        self.status.pack(fill=tk.X)
    
    def _center_window(self):
        """
        Center the window on the screen.
        
        Calculates the center position based on screen dimensions
        and current window size, then moves the window to that position.
        """
        screen_width = self.winfo_screenwidth()
        screen_height = self.winfo_screenheight()
        window_width = self.winfo_reqwidth()
        window_height = self.winfo_reqheight()
        
        x = int((screen_width - window_width) / 2)
        y = int((screen_height - window_height) / 2)
        
        self.geometry(f"{window_width}x{window_height}+{x}+{y}")
    
    def _on_window_resize(self, event):
        """
        Handle window resize events to ensure toolbar remains visible.
        
        Args:
            event: Tkinter configure event
        """
        # Only handle main window resize events (not child widget events)
        if event.widget == self:
            # Force update of toolbar layout
            self.update_idletasks()
            
            # Ensure minimum window width to keep toolbar visible
            min_width = 800  # Minimum width to show essential controls
            if event.width < min_width:
                # Don't allow window to be smaller than minimum
                self.geometry(f"{min_width}x{event.height}")
    
    def _load_theme_preference(self):
        """
        Load saved theme preference from the configuration system.
        
        Returns:
            Saved theme name or default theme if none saved
        """
        try:
            saved_theme = self.config_manager.get('theme.current', DEFAULT_THEME)
            if saved_theme in self.theme_manager.get_theme_names():
                return saved_theme
        except Exception:
            pass
        return DEFAULT_THEME
    
    def _set_app_icon(self):
        """
        Set the application icon based on user preference.
        
        Uses the icon selected in settings, with fallback to default icon.
        """
        try:
            # Get user's preferred icon from configuration
            preferred_icon = self.config_manager.get('display.icon', 'default.ico')
            
            # Build path to the preferred icon
            icon_path = os.path.join(os.path.dirname(__file__), "..", "..", "icons", preferred_icon)
            
            # Try to use preferred icon
            if os.path.exists(icon_path):
                self.iconbitmap(icon_path)
                return
            
            # Fallback to default icon if preferred doesn't exist
            fallback_path = os.path.join(os.path.dirname(__file__), "..", "..", "icons", "default.ico")
            if os.path.exists(fallback_path):
                self.iconbitmap(fallback_path)
        except Exception:
            # Silently fail if icon setting fails
            pass
    

    
    def _apply_theme(self):
        """
        Apply the current theme to all UI elements.
        
        Updates colors and styling for all interface components
        including text widgets, toolbar, status bar, and menus.
        """
        theme = self.theme_manager.get_current_theme()
        
        # Configure main window
        self.configure(bg=theme["bg"])
        
        # Configure text widget
        self.text.configure(
            bg=theme["text_bg"],
            fg=theme["text_fg"],
            insertbackground=theme["insert_bg"],
            selectbackground=theme["menu_select_bg"],
            selectforeground=theme["text_fg"]
        )
        
        # Configure line numbers widget
        if hasattr(self, 'line_numbers'):
            self.line_numbers.configure(
                bg=theme["text_bg"],
                fg=theme["text_fg"],
                insertbackground=theme["insert_bg"],
                selectbackground=theme["menu_select_bg"],
                selectforeground=theme["text_fg"]
            )
        
        # Configure toolbar (if using ttk, this may have limited effect)
        try:
            style = ttk.Style()
            style.configure("Toolbar.TFrame", background=theme["toolbar_bg"])
            style.configure("Toolbar.TLabel", background=theme["toolbar_bg"], foreground=theme["toolbar_fg"])
            style.configure("Toolbar.TButton", background=theme["button_bg"], foreground=theme["button_fg"])
            style.configure("Toolbar.TEntry", fieldbackground=theme["entry_bg"], foreground=theme["entry_fg"])
            style.configure("Toolbar.TCheckbutton", background=theme["toolbar_bg"], foreground=theme["toolbar_fg"])
            style.configure("Toolbar.TSpinbox", fieldbackground=theme["entry_bg"], foreground=theme["entry_fg"])
        except Exception:
            pass  # ttk styling may not work on all platforms
        
        # Configure status bar
        self.status.configure(
            background=theme["status_bg"],
            foreground=theme["status_fg"]
        )
        
        # Configure menu colors (limited support on some platforms)
        try:
            self.option_add('*Menu.background', theme["menu_bg"])
            self.option_add('*Menu.foreground', theme["menu_fg"])
            self.option_add('*Menu.selectBackground', theme["menu_select_bg"])
        except Exception:
            pass
        
        # Update theme indicator
        if hasattr(self, 'theme_label'):
            self.theme_label.configure(text=f"🎨 {theme['name']}")
        
        # Update application icon to match theme
        self._set_app_icon()
        
        # Reconfigure highlight tags for new theme
        if hasattr(self, '_highlight_tag_configured'):
            self._configure_highlight_tags()
        
        # Save theme preference
        self._save_theme_preference()
    
    def _open_path(self, path, first_open=False):
        """
        Open a log file for monitoring.
        
        Initializes the file manager and loads initial content if the file
        is small enough. Handles file opening errors gracefully.
        
        Args:
            path: Path to the log file to open
            first_open: Whether this is the first file opened in this session
        """
        self.path = path
        self.path_label.config(text=path)
        try:
            if not self.file_manager:
                self.file_manager = FileManager(path)
            self.file_manager.path = path

            # If small file (<2MB), show existing contents; else start tailing from end
            start_at_end = self.file_manager.should_start_at_end()
            self.file_manager.open(start_at_end=start_at_end)
            if not start_at_end:
                # Load initial chunk for small files
                text = self.file_manager.read_new_text()
                if text:
                    self._append(text)
            self._set_status("Opened")
        except Exception as e:
            messagebox.showerror("Error", "Failed to open file:\n{}".format(e))
            self._set_status("Open failed")
    
    def _poll(self):
        """
        Main polling loop for file updates.
        
        Checks for new content in the monitored file at regular intervals.
        Handles errors gracefully and reschedules itself for continuous monitoring.
        """
        try:
            if not self.paused.get() and self.file_manager and self.path:
                new_text = self.file_manager.read_new_text()
                if new_text:
                    self._append(new_text)
                    self._set_status("Updated")
        except Exception as e:
            # Non-fatal: show in status bar, keep polling
            self._set_status("Error: {}".format(e))
        finally:
            # Reschedule polling
            try:
                interval = max(100, int(self.refresh_ms.get()))
            except Exception:
                interval = DEFAULT_REFRESH_MS
            self.after(interval, self._poll)
    
    def _on_closing(self):
        """
        Handle application closing - save configuration.
        
        Called when the user closes the application window.
        Saves all current settings and window state before exit.
        """
        try:
            # Save current window state
            self.config_manager.save_window_state(self)
            
            # Save current settings
            self.config_manager.set('display.refresh_rate', self.refresh_ms.get())
            self.config_manager.set('display.max_lines', self.max_lines.get())
            self.config_manager.set('display.auto_scroll', self.autoscroll.get())
            self.config_manager.set('display.word_wrap', self.wrap.get())
            self.config_manager.set('display.show_line_numbers', self.show_line_numbers.get())
            
            # Save current filter settings
            mode_index = self.filter_mode_combo.current()
            if mode_index >= 0:
                mode_name = self.filter_manager.get_mode_names()[mode_index]
                self.config_manager.set('filter.default_mode', mode_name)
            self.config_manager.set('filter.case_sensitive', self.case_sensitive.get())
            
            # Save current theme
            self.config_manager.set('theme.current', self.theme_manager.current_theme)
            
            # Save current file path if one is open
            if hasattr(self, 'path') and self.path:
                self.config_manager.set('file.last_file_path', self.path)
                # Also save the directory for the file dialog
                last_dir = os.path.dirname(self.path)
                if last_dir:
                    self.config_manager.set('file.last_directory', last_dir)
            
            # Save configuration
            self.config_manager.save_config()
            
        except Exception as e:
            print(f"Warning: Could not save configuration: {e}")
        
        # Destroy the window
        self.destroy()
    
    def _set_status(self, msg):
        """
        Update the status bar with a message.
        
        Displays the current time, status message, and file size
        information in the status bar at the bottom of the window.
        
        Args:
            msg: Status message to display
        """
        now = time.strftime("%H:%M:%S")
        base = "[{}] {}".format(now, msg)
        if self.path:
            try:
                size = os.path.getsize(self.path)
                base += "  •  size: {:,} bytes".format(size)
            except OSError:
                pass
        self.status.config(text=base)
    
    # File operations
    def _choose_file(self):
        """
        Open file dialog to choose a log file.
        
        Shows a file selection dialog and opens the selected file
        if the user makes a selection.
        """
        path = filedialog.askopenfilename(title="Choose log file")
        if path:
            self._open_path(path, first_open=True)
    
    # Filtering methods
    def _on_filter_change(self):
        """
        Handle filter text or case sensitivity changes.
        
        Updates the filter manager with new settings and triggers a
        debounced view rebuild to avoid excessive updates during typing.
        """
        # Update filter manager with current UI state
        mode_index = self.filter_mode_combo.current()
        mode_name = self.filter_manager.get_mode_names()[mode_index]
        
        filter_text = self.filter_text.get()
        
        if self.filter_manager.set_filter(
            filter_text, 
            mode_name, 
            self.case_sensitive.get()
        ):
            # Update filter status indicator
            self._update_filter_status()
            
            # Clear old highlighting when filter changes
            self._clear_highlighting()
            
            # Debounce rapid typing; rebuild shortly after user stops
            if self._filter_job is not None:
                try:
                    self.after_cancel(self._filter_job)
                except Exception:
                    pass
            self._filter_job = self.after(FILTER_DEBOUNCE_MS, self._rebuild_view)
            
            # If there's no filter text, clear highlighting immediately
            if not filter_text:
                self._clear_highlighting()
            else:
                # For immediate feedback, apply highlighting to current content
                self.after(50, self._refresh_highlighting)
    
    def _update_filter_status(self):
        """
        Update the filter status indicator.
        
        Shows visual feedback about filter state including errors
        and active status.
        """
        info = self.filter_manager.get_filter_info()
        
        if info["is_active"]:
            if info["has_error"]:
                self.filter_status_label.config(text="❌ Error", foreground="red")
        else:
            self.filter_status_label.config(text="", foreground="black")
    
    def _on_filter_mode_change(self, event=None):
        """
        Handle filter mode changes.
        
        Triggered when user selects a different filter mode from
        the dropdown menu.
        
        Args:
            event: Tkinter event (unused)
        """
        self._on_filter_change()
    
    def _clear_filter(self):
        """
        Clear the current filter.
        
        Resets filter text, clears filtered lines cache, and
        rebuilds the view to show all content.
        """
        self.filter_text.set("")
        self.filter_manager.clear_filter()
        self._filtered_lines = []  # Clear filtered lines when filter is cleared
        
        # Clear all highlighting tags
        self._clear_highlighting()
        
        self._rebuild_view()
        self._set_status("Filter cleared")
    
    def _rebuild_view(self):
        """
        Re-render the text widget from the buffered lines using the current filter.
        
        This method efficiently rebuilds the display by applying the current
        filter to all stored lines, maintaining original line numbers for
        accurate reference.
        """
        try:
            
            # Clear current display
            self.text.delete('1.0', tk.END)
            at_end = True
            matched_count = 0
            total_count = len(self._line_buffer)
            
            # Store filtered lines with their original line numbers
            self._filtered_lines = []
            
            # First, collect all matching lines
            matching_lines = []
            for i, line in enumerate(self._line_buffer, 1):
                if self.filter_manager.matches(line):
                    matching_lines.append((i, line))
                    matched_count += 1
            
            # Then insert all matching lines at once
            for i, line in matching_lines:
                self.text.insert(tk.END, line)
                self._filtered_lines.append((i, line))
            
            # Now apply highlighting to the complete filtered content
            if self.filter_manager.current_filter and matching_lines:
                self._highlight_all_filter_matches()
                
            # Force update to ensure highlighting is applied
            self.text.update_idletasks()
            
            # Ensure highlighting is applied even if the above didn't work
            if self.filter_manager.current_filter:
                self.after(100, self._refresh_highlighting)
            
            # Auto-scroll if configured and we were at the end
            if self.autoscroll.get() and at_end:
                self.text.see(tk.END)
            
            # Update status with filter information
            if self.filter_manager.current_filter:
                if self.filter_manager.last_error:
                    self._set_status(f"Filter error: {self.filter_manager.last_error}")
                else:
                    self._set_status(f"Filtered: {matched_count}/{total_count} lines")
            else:
                self._set_status(f"Showing all {total_count} lines")
            
            # Update line numbers after rebuilding view
            self._update_line_numbers()
                
        except Exception as e:
            self._set_status("Filter error: {}".format(e))
    
    def _highlight_filter_matches(self, start_pos, end_pos, line_content):
        """
        Highlight text that matches the current filter in the specified range.
        
        Args:
            start_pos: Starting position in the text widget
            end_pos: Ending position in the text widget
            line_content: The content of the line to highlight
        """
        try:
            if not self.filter_manager.current_filter:
                return
                
            filter_text = self.filter_manager.current_filter
            filter_mode = self.filter_manager.current_mode
            case_sensitive = self.filter_manager.case_sensitive
            
            # Configure highlight tag if not already configured
            if not hasattr(self, '_highlight_tag_configured'):
                self._configure_highlight_tags()
                self._highlight_tag_configured = True
            
            # Find and highlight matches based on filter mode
            if filter_mode == "contains":
                self._highlight_contains_matches(start_pos, end_pos, line_content, filter_text, case_sensitive)
            elif filter_mode == "starts_with":
                self._highlight_starts_with_matches(start_pos, end_pos, line_content, filter_text, case_sensitive)
            elif filter_mode == "ends_with":
                self._highlight_ends_with_matches(start_pos, end_pos, line_content, filter_text, case_sensitive)
            elif filter_mode == "exact":
                self._highlight_exact_matches(start_pos, end_pos, line_content, filter_text, case_sensitive)
            elif filter_mode == "regex":
                self._highlight_regex_matches(start_pos, end_pos, line_content, filter_text, case_sensitive)
            # Note: "not_contains" mode doesn't need highlighting since it shows non-matching lines
            
        except Exception:
            # Silently fail highlighting to avoid breaking the main functionality
            pass
    
    def _highlight_all_filter_matches(self):
        """
        Highlight all filter matches in the currently displayed filtered content.
        This method is called after all filtered lines have been inserted.
        """
        try:
            if not self.filter_manager.current_filter:
                return
                
            filter_text = self.filter_manager.current_filter
            filter_mode = self.filter_manager.current_mode
            case_sensitive = self.filter_manager.case_sensitive
            
            # Configure highlight tag if not already configured
            if not hasattr(self, '_highlight_tag_configured'):
                self._configure_highlight_tags()
                self._highlight_tag_configured = True
            
            # Get the complete text content that's currently displayed
            displayed_text = self.text.get('1.0', 'end-1c')
            if not displayed_text:
                return
            
            # Find and highlight matches based on filter mode
            if filter_mode == "contains":
                self._highlight_contains_matches_in_text(displayed_text, filter_text, case_sensitive)
            elif filter_mode == "starts_with":
                self._highlight_starts_with_matches_in_text(displayed_text, filter_text, case_sensitive)
            elif filter_mode == "ends_with":
                self._highlight_ends_with_matches_in_text(displayed_text, filter_text, case_sensitive)
            elif filter_mode == "exact":
                self._highlight_exact_matches_in_text(displayed_text, filter_text, case_sensitive)
            elif filter_mode == "regex":
                self._highlight_regex_matches_in_text(displayed_text, filter_text, case_sensitive)
            # Note: "not_contains" mode doesn't need highlighting since it shows non-matching lines
            
        except Exception:
            # Silently fail highlighting to avoid breaking the main functionality
            pass
    
    def _configure_highlight_tags(self):
        """Configure text highlighting tags with theme-appropriate colors."""
        # Remove existing tags to avoid conflicts
        for tag in self.text.tag_names():
            if tag.startswith('filter_highlight'):
                self.text.tag_delete(tag)
        
        # Get current theme's highlight colors
        theme = self.theme_manager.get_current_theme()
        highlight_bg = theme.get('highlight_bg', '#ffeb3b')  # Fallback to yellow
        highlight_fg = theme.get('highlight_fg', '#000000')  # Fallback to black
        
        # Create single highlight tag with theme colors
        self.text.tag_configure('filter_highlight', 
                               background=highlight_bg, 
                               foreground=highlight_fg,
                               relief='raised',
                               borderwidth=1)
        # Raise the tag priority to ensure it's visible over other tags
        self.text.tag_raise('filter_highlight')


    
    def _highlight_contains_matches_in_text(self, displayed_text, filter_text, case_sensitive):
        """Highlight all occurrences of the filter text in the displayed text."""
        if not filter_text:
            return
        
        # Use the text widget's search to find all occurrences
        search_start = "1.0"
        tag_index = 0
        
        while True:
            # Search for the filter text in the entire text widget
            found_pos = self.text.search(filter_text, search_start, "end", nocase=not case_sensitive)
            if not found_pos:
                break
                
            # Calculate end position
            found_end = self.text.index(f"{found_pos}+{len(filter_text)}c")
            
            # Apply highlighting tag
            self.text.tag_add('filter_highlight', found_pos, found_end)
            
            # Move to next position to avoid infinite loop
            search_start = self.text.index(f"{found_pos}+1c")
            tag_index += 1
            
            # Safety break to avoid infinite loops
            if tag_index > 100:
                break
    
    def _highlight_starts_with_matches_in_text(self, displayed_text, filter_text, case_sensitive):
        """Highlight lines that start with the filter text."""
        if not filter_text:
            return
        
        # Split displayed text into lines and find matches
        lines = displayed_text.splitlines()
        tag_index = 0
        
        for i, line in enumerate(lines):
            if case_sensitive:
                if line.startswith(filter_text):
                    line_start = f"{i+1}.0"
                    line_end = f"{i+1}.{len(filter_text)}"
                    tag_name = f'filter_highlight_{(tag_index % 5) + 1}'
                    self.text.tag_add(tag_name, line_start, line_end)
                    tag_index += 1
            else:
                if line.lower().startswith(filter_text.lower()):
                    line_start = f"{i+1}.0"
                    line_end = f"{i+1}.{len(filter_text)}"
                    tag_name = f'filter_highlight_{(tag_index % 5) + 1}'
                    self.text.tag_add(tag_name, line_start, line_end)
                    tag_index += 1
    
    def _highlight_ends_with_matches_in_text(self, displayed_text, filter_text, case_sensitive):
        """Highlight lines that end with the filter text."""
        if not filter_text:
            return
        
        # Split displayed text into lines and find matches
        lines = displayed_text.splitlines()
        tag_index = 0
        
        for i, line in enumerate(lines):
            if case_sensitive:
                if line.endswith(filter_text):
                    line_start = f"{i+1}.{len(line) - len(filter_text)}"
                    line_end = f"{i+1}.end"
                    tag_name = f'filter_highlight_{(tag_index % 5) + 1}'
                    self.text.tag_add(tag_name, line_start, line_end)
                    tag_index += 1
            else:
                if line.lower().endswith(filter_text.lower()):
                    line_start = f"{i+1}.{len(line) - len(filter_text)}"
                    line_end = f"{i+1}.end"
                    tag_name = f'filter_highlight_{(tag_index % 5) + 1}'
                    self.text.tag_add(tag_name, line_start, line_end)
                    tag_index += 1
    
    def _highlight_exact_matches_in_text(self, displayed_text, filter_text, case_sensitive):
        """Highlight lines that exactly match the filter text."""
        if not filter_text:
            return
        
        # Split displayed text into lines and find matches
        lines = displayed_text.splitlines()
        tag_index = 0
        
        for i, line in enumerate(lines):
            if case_sensitive:
                if line.rstrip() == filter_text:
                    line_start = f"{i+1}.0"
                    line_end = f"{i+1}.end"
                    tag_name = f'filter_highlight_{(tag_index % 5) + 1}'
                    self.text.tag_add(tag_name, line_start, line_end)
                    tag_index += 1
            else:
                if line.rstrip().lower() == filter_text.lower():
                    line_start = f"{i+1}.0"
                    line_end = f"{i+1}.end"
                    tag_name = f'filter_highlight_{(tag_index % 5) + 1}'
                    self.text.tag_add(tag_name, line_start, line_end)
                    tag_index += 1
    
    def _highlight_regex_matches_in_text(self, displayed_text, filter_text, case_sensitive):
        """Highlight regex pattern matches in the displayed text."""
        if not filter_text:
            return
        
        try:
            import re
            flags = 0 if case_sensitive else re.IGNORECASE
            
            # Split displayed text into lines and find matches
            lines = displayed_text.splitlines()
            tag_index = 0
            
            for i, line in enumerate(lines):
                pattern = re.compile(filter_text, flags)
                matches = list(pattern.finditer(line))
                
                for match in matches:
                    line_start = f"{i+1}.{match.start()}"
                    line_end = f"{i+1}.{match.end()}"
                    tag_name = f'filter_highlight_{(tag_index % 5) + 1}'
                    self.text.tag_add(tag_name, line_start, line_end)
                    tag_index += 1
                    
        except Exception:
            # If regex compilation fails, fall back to contains highlighting
            self._highlight_contains_matches_in_text(displayed_text, filter_text, case_sensitive)
    
    def _highlight_contains_matches(self, start_pos, end_pos, line_content, filter_text, case_sensitive):
        """Highlight all occurrences of the filter text in the line."""
        if not filter_text:
            return
        
        # Use the text widget's search to find all occurrences
        search_start = "1.0"
        tag_index = 0
        
        while True:
            # Search for the filter text in the entire text widget
            found_pos = self.text.search(filter_text, search_start, "end", nocase=not case_sensitive)
            if not found_pos:
                break
                
            # Calculate end position
            found_end = self.text.index(f"{found_pos}+{len(filter_text)}c")
            
            # Apply highlighting tag
            tag_name = f'filter_highlight_{(tag_index % 5) + 1}'
            self.text.tag_add(tag_name, found_pos, found_end)
            
            # Move to next position to avoid infinite loop
            search_start = self.text.index(f"{found_end}+1c")
            tag_index += 1
            
            # Safety break to avoid infinite loops
            if tag_index > 100:
                break
    
    def _highlight_starts_with_matches(self, start_pos, end_pos, line_content, filter_text, case_sensitive):
        """Highlight the beginning of the line if it starts with the filter text."""
        if not filter_text:
            return
            
        if case_sensitive:
            if line_content.startswith(filter_text):
                line_start = start_pos
                line_end = self.text.index(f"{start_pos}+{len(filter_text)}c")
                self.text.tag_add('filter_highlight', line_start, line_end)
        else:
            if line_content.lower().startswith(filter_text.lower()):
                line_start = start_pos
                line_end = self.text.index(f"{start_pos}+{len(filter_text)}c")
                self.text.tag_add('filter_highlight', line_start, line_end)
    
    def _highlight_ends_with_matches(self, start_pos, end_pos, line_content, filter_text, case_sensitive):
        """Highlight the end of the line if it ends with the filter text."""
        if not filter_text:
            return
            
        if case_sensitive:
            if line_content.endswith(filter_text):
                line_start = self.text.index(f"{end_pos}-{len(filter_text)}c")
                line_end = end_pos
                self.text.tag_add('filter_highlight', line_start, line_end)
        else:
            if line_content.lower().endswith(filter_text.lower()):
                line_start = self.text.index(f"{end_pos}-{len(filter_text)}c")
                line_end = end_pos
                self.text.tag_add('filter_highlight', line_start, line_end)
    
    def _highlight_exact_matches(self, start_pos, end_pos, line_content, filter_text, case_sensitive):
        """Highlight the entire line if it exactly matches the filter text."""
        if not filter_text:
            return
            
        if case_sensitive:
            if line_content.rstrip() == filter_text:
                self.text.tag_add('filter_highlight', start_pos, end_pos)
        else:
            if line_content.rstrip().lower() == filter_text.lower():
                self.text.tag_add('filter_highlight', start_pos, end_pos)
    
    def _highlight_regex_matches(self, start_pos, end_pos, line_content, filter_text, case_sensitive):
        """Highlight regex pattern matches in the line."""
        if not filter_text:
            return
            
        try:
            import re
            flags = 0 if case_sensitive else re.IGNORECASE
            
            # Find all matches of the regex pattern
            pattern = re.compile(filter_text, flags)
            matches = list(pattern.finditer(line_content))
            
            tag_index = 0
            for match in matches:
                # Calculate positions in the text widget
                line_start = self.text.index(f"{start_pos}+{match.start()}c")
                line_end = self.text.index(f"{line_start}+{match.end() - match.start()}c")
                
                # Apply highlighting tag
                self.text.tag_add('filter_highlight', line_start, line_end)
                tag_index += 1
                
        except Exception:
            # If regex compilation fails, fall back to contains highlighting
            self._highlight_contains_matches(start_pos, end_pos, line_content, filter_text, case_sensitive)
    
    def _clear_highlighting(self):
        """Clear all highlighting tags from the text widget."""
        try:
            # Remove the single highlight tag from all ranges but keep the configuration
            self.text.tag_remove('filter_highlight', '1.0', 'end')
        except Exception:
            pass  # Silently fail to avoid breaking functionality
    
    def _refresh_highlighting(self):
        """Refresh highlighting for the current filter on the displayed content."""
        try:
            if self.filter_manager.current_filter:
                # Clear existing highlighting first
                self._clear_highlighting()
                # Reapply highlighting to current content
                self._highlight_all_filter_matches()
                # Force update to ensure highlighting is visible
                self.text.update_idletasks()
        except Exception:
            pass  # Silently fail to avoid breaking functionality
    
    def _show_filter_info(self):
        """Show detailed information about the current filter."""
        info = self.filter_manager.get_filter_info()
        
        if info["is_active"]:
            status_text = f"Active Filter: {info['mode_display']}"
            if info["has_error"]:
                status_text += f" (Error: {info['error']})"
            self._set_status(status_text)
        else:
            self._set_status("No active filter")
    
    def _show_filter_history(self):
        """Show filter history in a popup menu."""
        if not self.filter_manager.filter_history:
            self._set_status("No filter history")
            return
        
        # Create popup menu
        history_menu = tk.Menu(self, tearoff=0)
        
        for i, filter_text in enumerate(self.filter_manager.filter_history):
            # Truncate long filter text for display
            display_text = filter_text[:50] + "..." if len(filter_text) > 50 else filter_text
            history_menu.add_command(
                label=f"{i+1}. {display_text}",
                command=lambda text=filter_text: self._use_filter_from_history(text)
            )
        
        # Show menu below the history button
        x = self.filter_history_btn.winfo_rootx()
        y = self.filter_history_btn.winfo_rooty() + self.filter_history_btn.winfo_height()
        history_menu.post(x, y)
    
    def _use_filter_from_history(self, filter_text: str):
        """Use a filter from history."""
        self.filter_text.set(filter_text)
        self._on_filter_change()
        self._set_status(f"Using filter from history: {filter_text[:30]}...")
    
    # Display and UI methods
    def _toggle_pause(self):
        """
        Toggle pause/resume state of log monitoring.
        
        Updates button text and status to reflect current state.
        """
        self.paused.set(not self.paused.get())
        self.pause_btn.config(text="Resume" if self.paused.get() else "Pause")
        self._set_status("Paused" if self.paused.get() else "Running")
    

    
    def _toggle_wrap(self):
        """
        Toggle word wrap setting.
        
        Switches between word wrap and no wrap modes and applies
        the change immediately to the text widget.
        """
        self.wrap.set(not self.wrap.get())
        self._apply_wrap()
    
    def _apply_wrap(self):
        """
        Apply word wrap setting to text widget.
        
        Configures the text widget to use word wrap or no wrap
        based on the current setting.
        """
        self.text.config(wrap=tk.WORD if self.wrap.get() else tk.NONE)
    
    def _toggle_line_numbers(self):
        """
        Toggle line numbers display.
        
        Shows or hides the line numbers widget based on user preference
        and updates the display accordingly.
        """
        if self.show_line_numbers.get():
            # Make line numbers visible and update them
            self.line_numbers.pack(side=tk.LEFT, fill=tk.Y, before=self.text)
            self._update_line_numbers()
        else:
            # Hide line numbers
            self.line_numbers.pack_forget()
    
    def _update_line_numbers(self, event=None):
        """
        Update the line numbers display.
        
        Refreshes the line numbers widget to show current line numbers.
        Handles both filtered and unfiltered content appropriately.
        
        Args:
            event: Tkinter event that triggered the update (optional)
        """
        if not self.show_line_numbers.get():
            return
            
        try:
            # Check if we're showing filtered content
            if hasattr(self, '_filtered_lines') and self._filtered_lines and self.filter_manager.current_filter:
                # Show original line numbers for filtered content
                self.line_numbers.config(state=tk.NORMAL)
                self.line_numbers.delete('1.0', tk.END)
                
                for original_line_num, _ in self._filtered_lines:
                    # Right-justify line numbers with proper formatting
                    # Use LINE_NUMBER_WIDTH - 1 to account for the newline character
                    formatted_line = f"{original_line_num:>{LINE_NUMBER_WIDTH - 1}}\n"
                    self.line_numbers.insert(tk.END, formatted_line)
                
                self.line_numbers.config(state=tk.DISABLED)
            else:
                # Show sequential line numbers for unfiltered content
                lines = self.text.get('1.0', tk.END).count('\n')
                
                self.line_numbers.config(state=tk.NORMAL)
                self.line_numbers.delete('1.0', tk.END)
                
                for i in range(1, lines + 1):
                    # Right-justify line numbers with proper formatting
                    # Use LINE_NUMBER_WIDTH - 1 to account for the newline character
                    formatted_line = f"{i:>{LINE_NUMBER_WIDTH - 1}}\n"
                    self.line_numbers.insert(tk.END, formatted_line)
                
                self.line_numbers.config(state=tk.DISABLED)
            
            # Sync scroll position
            self._sync_scroll()
        except Exception:
            pass
    
    def _sync_scroll(self):
        """
        Synchronize scroll position between text and line numbers.
        
        Ensures that the line numbers widget scrolls in sync with the
        main text widget for consistent visual alignment.
        """
        try:
            # Only sync if line numbers are visible
            if not self.show_line_numbers.get():
                return
                
            # Get current scroll position
            first, last = self.text.yview()
            
            # Validate scroll values
            if first is None or last is None or first < 0 or last > 1:
                return
                
            # Apply same scroll position to line numbers
            self.line_numbers.yview_moveto(first)
            
        except Exception:
            pass
    
    def _on_yscroll(self, *args):
        """
        Handle vertical scrollbar events and update line numbers.
        
        Processes vertical scrollbar movement and ensures line numbers
        stay synchronized with the main text content.
        
        Args:
            *args: Scrollbar command arguments
        """
        self.text.yview(*args)
        self._sync_scroll()
    
    def _on_mouse_wheel(self, event):
        """
        Handle mouse wheel events to scroll the text widget.
        
        Processes mouse wheel scrolling on different platforms and
        schedules line number updates with debouncing for smooth performance.
        
        Args:
            event: Mouse wheel event
        """
        # Cancel any pending scroll sync
        if hasattr(self, '_wheel_sync_job'):
            try:
                self.after_cancel(self._wheel_sync_job)
            except Exception:
                pass
        
        # Handle different mouse wheel events
        if event.num == 4:  # Linux scroll up
            self.text.yview_scroll(-1, "units")
        elif event.num == 5:  # Linux scroll down
            self.text.yview_scroll(1, "units")
        else:  # Windows mouse wheel
            self.text.yview_scroll(int(-1*(event.delta/120)), "units")
        
        # Schedule line number update after a short delay to ensure scroll completes
        # Use debouncing to prevent rapid updates during fast scrolling
        self._wheel_sync_job = self.after(20, self._sync_scroll)
    
    # Theme methods
    def _change_theme(self, theme_name: str):
        """
        Change the application theme.
        
        Updates the theme manager and applies the new theme to all
        UI elements. Updates menu checkmarks to reflect the change.
        
        Args:
            theme_name: Name of the theme to apply
        """
        if self.theme_manager.set_theme(theme_name):
            self._apply_theme()
            # Update theme menu checkmarks
            for name, var in self.theme_vars.items():
                var.set(name == theme_name)
            # Show theme change confirmation in status
            self._set_status(f"Theme changed to {self.theme_manager.get_theme(theme_name)['name']}")
    
    def _cycle_theme(self):
        """
        Cycle through available themes with keyboard shortcut.
        
        Allows users to quickly switch between themes using
        Ctrl+T keyboard shortcut. Only cycles through fully supported themes.
        """
        themes = self.theme_manager.get_available_themes()
        current_index = themes.index(self.theme_manager.current_theme)
        next_index = (current_index + 1) % len(themes)
        next_theme = themes[next_index]
        self._change_theme(next_theme)
    
    def _show_theme_info(self):
        """
        Show information about available themes.
        
        Displays a dialog with list of available themes and
        keyboard shortcuts for theme switching.
        """
        info = "Available Themes:\n\n"
        # Show all available themes
        available_themes = self.theme_manager.get_available_themes()
        for theme_name in available_themes:
            theme = self.theme_manager.get_theme(theme_name)
            current = " (Current)" if theme_name == self.theme_manager.current_theme else ""
            info += f"• {theme['name']}{current}\n"
        
        info += "\nNote: Icon can be customized in Settings → Display → Application Icon.\n"
        info += "\nUse Ctrl+T to cycle through themes\n"
        info += "Or use View → Theme menu"
        
        messagebox.showinfo("Theme Information", info)
    
    def _show_theme_preview(self):
        """
        Show a preview of all available themes.
        
        Creates a preview window showing color samples for each
        theme with the ability to apply themes directly.
        """
        # For now, just show theme info - full preview will be implemented in dialogs
        self._show_theme_info()
    
    # Utility methods
    def _focus_filter(self):
        """
        Focus the filter entry box.
        
        Moves keyboard focus to the filter entry field and selects
        all text for easy replacement.
        """
        self.filter_entry.focus_set()
        self.filter_entry.select_range(0, tk.END)
    
    def _append(self, s: str):
        """
        Append new text to the display, applying current filter.
        
        Processes incoming text chunk by chunk, stores lines in buffer,
        and displays only lines that match the current filter.
        
        Args:
            s: New text content to append
        """
        # Break incoming chunk into lines, store, and append only matching ones
        lines = s.splitlines(True)  # keep line endings
        if not lines:
            return
        at_end = (self.text.yview()[1] == 1.0)
        self._line_buffer.extend(lines)
        # Dynamic buffer size based on Max lines control
        self._buffer_trim()
        
        # Apply current filter to new lines
        matching_lines = []
        for line in lines:
            if self.filter_manager.matches(line):
                matching_lines.append(line)
        
        # Insert all matching lines at once
        for line in matching_lines:
            self.text.insert(tk.END, line)
        
        # Apply highlighting to all newly added content if there's an active filter
        if self.filter_manager.current_filter and matching_lines:
            self._highlight_all_filter_matches()
            # Force update to ensure highlighting is applied
            self.text.update_idletasks()
        
        self._trim_if_needed()
        if self.autoscroll.get() and (at_end or self.paused.get() is False):
            self.text.see(tk.END)
        
        # Update line numbers after appending new text
        self._update_line_numbers()
    
    def _buffer_trim(self):
        """Ensure buffer keeps approximately the last N lines (N = max_lines)."""
        try:
            target = max(1000, int(self.max_lines.get() or MAX_LINES_DEFAULT))
        except Exception:
            target = MAX_LINES_DEFAULT
        # collections.deque with maxlen handles trimming automatically if maxlen is set.
        # Update maxlen dynamically to follow user control.
        if self._line_buffer.maxlen != target:
            tmp = collections.deque(self._line_buffer, maxlen=target)
            self._line_buffer = tmp
    
    def _trim_if_needed(self):
        """
        Trim text widget content if it exceeds maximum lines.
        
        Removes older lines from the beginning of the text widget
        to maintain performance and memory usage within limits.
        """
        # Keep last N lines for memory safety
        try:
            max_lines = max(1000, int(self.max_lines.get() or MAX_LINES_DEFAULT))
        except Exception:
            max_lines = MAX_LINES_DEFAULT
        total = int(self.text.index('end-1c').split('.')[0])
        if total > max_lines:
            cutoff = total - max_lines
            self.text.delete('1.0', "{}.0".format(cutoff))
    
    # Settings and preferences methods
    def _save_theme_preference(self):
        """
        Save current theme preference to the configuration system.
        
        Stores the user's theme choice for restoration on next launch.
        """
        try:
            self.config_manager.set('theme.current', self.theme_manager.current_theme)
            self.config_manager.save_config()
        except Exception:
            pass  # Silently fail if we can't save preferences
    
    def _refresh_ui_from_config(self):
        """
        Refresh UI state from configuration to sync checkboxes and other settings.
        
        Called after settings dialog is closed to ensure UI reflects current configuration.
        """
        try:
            # Refresh display settings
            self.wrap.set(self.config_manager.get('display.word_wrap', False))
            self.autoscroll.set(self.config_manager.get('display.auto_scroll', True))
            self.show_line_numbers.set(self.config_manager.get('display.show_line_numbers', True))
            self.refresh_ms.set(self.config_manager.get('display.refresh_rate', DEFAULT_REFRESH_MS))
            self.max_lines.set(self.config_manager.get('display.max_lines', MAX_LINES_DEFAULT))
            
            # Apply any changed settings immediately
            self._apply_wrap()
            self._toggle_line_numbers()
            
        except Exception as e:
            print(f"Warning: Could not refresh UI from configuration: {e}")
    

    
    def _show_settings(self):
        """Show the settings/preferences dialog."""
        dialog = SettingsDialog(self, self.config_manager, self.theme_manager)
        
        # Wait for dialog to close, then refresh UI state
        self.wait_window(dialog)
        
        # Refresh icon in case it was changed in settings
        self._set_app_icon()
        
        # Refresh UI state from configuration to sync checkboxes and other settings
        self._refresh_ui_from_config()
    
    def _reset_settings(self):
        """Reset all settings to default values."""
        messagebox.showinfo("Reset Settings", "Reset settings will be implemented in the next phase.")
    
    def _show_filter_help(self):
        """Show help information for the filtering system."""
        messagebox.showinfo("Filter Help", "Filter help will be implemented in the next phase.")
    
    def _show_keyboard_shortcuts(self):
        """Show available keyboard shortcuts."""
        shortcuts = """Keyboard Shortcuts:

File Operations:
• Ctrl+O - Open file
• Ctrl+Q - Quit application

View Controls:
• Ctrl+W - Toggle word wrap
• Ctrl+P - Pause/Resume monitoring
• Ctrl+L - Toggle line numbers

Filtering:
• Ctrl+F - Focus filter box
• Ctrl+R - Focus filter box (alternative)
• Escape - Clear current filter

Themes:
• Ctrl+T - Cycle through themes

Navigation:
• Mouse wheel - Scroll text
• Page Up/Down - Navigate content
• Home/End - Go to start/end"""
        
        messagebox.showinfo("Keyboard Shortcuts", shortcuts)
    
    def _show_about(self):
        """Show application information and version."""
        about_text = f"""{APP_NAME} {APP_VERSION}

{APP_DESCRIPTION}

Author: {APP_AUTHOR}

Features:
• Real-time log file monitoring
• Advanced filtering with 6 modes
• Multiple color themes
• Cross-platform compatibility
• No external dependencies

Built with Python and Tkinter
© 2024 Log Viewer Team"""
        
        messagebox.showinfo("About", about_text)<|MERGE_RESOLUTION|>--- conflicted
+++ resolved
@@ -257,10 +257,6 @@
 
         self.pause_btn = ttk.Button(controls_row, text="Pause", command=self._toggle_pause)
         self.pause_btn.pack(side=tk.LEFT, padx=(8, 4))
-<<<<<<< HEAD
-        ttk.Button(controls_row, text="Clear", command=self._clear).pack(side=tk.LEFT)
-=======
->>>>>>> 319c51a5
 
         # Row 3: Enhanced Filter controls
         filter_row = ttk.Frame(toolbar)
@@ -303,17 +299,6 @@
         self.filter_status_label = ttk.Label(filter_controls_frame, text="", width=8)
         self.filter_status_label.pack(side=tk.LEFT, padx=(4, 0))
         
-<<<<<<< HEAD
-=======
-        # Right section - Theme controls
-        right_section = ttk.Frame(toolbar)
-        right_section.pack(side=tk.RIGHT, padx=(8, 0))
-        
-        self.theme_label = ttk.Label(right_section, text="", width=15)
-        self.theme_label.pack(side=tk.LEFT)
-        
-        
->>>>>>> 319c51a5
         # Bind filter events for real-time updates
         self.filter_text.trace_add('write', lambda *args: self._on_filter_change())
         self.filter_mode_combo.bind('<<ComboboxSelected>>', self._on_filter_mode_change)
